--- conflicted
+++ resolved
@@ -62,7 +62,7 @@
 
 		messages.push(
 			vscode.LanguageModelChatMessage.User(
-`You are a VS Code commander, tasked with performing actions in VS Code using the provided tools. Always you should execute the following steps:
+				`You are a VS Code commander, tasked with performing actions in VS Code using the provided tools. Always you should execute the following steps:
 0. IMPORTANT: Never guess or rely from history or memory.
 1. Come up with keywords, phrases and synonyms that you think the user might use to describe the action they want to perform.
 2. Use the ${SEARCH_TOOL_ID} tool to find configurations that match with the keywords you found in step 1.
@@ -165,11 +165,7 @@
 			logger.info(`Running ${options.parameters.key}` + (args ? ` with args ${JSON.stringify(args)}` : ''));
 
 			try {
-				await vscode.commands.executeCommand(options.parameters.key, ...args);
-<<<<<<< HEAD
-=======
-				ranCommands.push({ key: options.parameters.key, arguments: options.parameters.argumentsArray });
->>>>>>> 4d000c6d
+				await vscode.commands.executeCommand(options.parameters.key);
 			} catch (e: any) {
 				return { 'text/plain': `Wasn't able to run ${options.parameters.key} because of ${e.message}` };
 			}
